--- conflicted
+++ resolved
@@ -443,11 +443,7 @@
     #[test]
     fn case_invalid_binary_overflow() {
         let input  = b"0b1000000000000000000000000000000000000000000000000000000000000000";
-<<<<<<< HEAD
-        let output = Done(&b"b1000000000000000000000000000000000000000000000000000000000000000"[..], Literal::Integer(0i64));
-=======
-        let output = Result::Error(Error::Position(ErrorKind::Alt, &input[..]));
->>>>>>> 17e14711
+        let output = Result::Done(&b"b1000000000000000000000000000000000000000000000000000000000000000"[..], Literal::Integer(0i64));
 
         assert_eq!(binary(input), Result::Error(Error::Position(ErrorKind::MapRes, &input[..])));
         assert_eq!(integer(input), output);
@@ -457,11 +453,7 @@
     #[test]
     fn case_invalid_binary_no_number() {
         let input  = b"0b";
-<<<<<<< HEAD
-        let output = Done(&b"b"[..], Literal::Integer(0i64));
-=======
-        let output = Result::Error(Error::Position(ErrorKind::Alt, &b"0b"[..]));
->>>>>>> 17e14711
+        let output = Result::Done(&b"b"[..], Literal::Integer(0i64));
 
         assert_eq!(binary(input), Result::Error(Error::Position(ErrorKind::MapRes, &b"0b"[..])));
         assert_eq!(integer(input), output);
@@ -501,7 +493,7 @@
     #[test]
     fn case_octal_zero() {
         let input  = b"0";
-        let output = Done(&b""[..], Literal::Integer(0i64));
+        let output = Result::Done(&b""[..], Literal::Integer(0i64));
 
         assert_eq!(octal(input), output);
         assert_eq!(integer(input), output);
@@ -575,7 +567,7 @@
             let bytes  = string.as_bytes();
 
             match decimal(bytes) {
-                Done(_, Literal::Integer(output)) =>
+                Result::Done(_, Literal::Integer(output)) =>
                     input == output as u32,
 
                 _ =>
@@ -667,11 +659,7 @@
     #[test]
     fn case_invalid_hexadecimal_no_number() {
         let input  = b"0x";
-<<<<<<< HEAD
-        let output = Done(&b"x"[..], Literal::Integer(0i64));
-=======
-        let output = Result::Error(Error::Position(ErrorKind::Alt, &b"0x"[..]));
->>>>>>> 17e14711
+        let output = Result::Done(&b"x"[..], Literal::Integer(0i64));
 
         assert_eq!(hexadecimal(input), Result::Error(Error::Position(ErrorKind::HexDigit, &b""[..])));
         assert_eq!(integer(input), output);
@@ -681,11 +669,7 @@
     #[test]
     fn case_invalid_hexadecimal_not_in_base() {
         let input  = b"0xg";
-<<<<<<< HEAD
-        let output = Done(&b"xg"[..], Literal::Integer(0i64));
-=======
-        let output = Result::Error(Error::Position(ErrorKind::Alt, &b"0xg"[..]));
->>>>>>> 17e14711
+        let output = Result::Done(&b"xg"[..], Literal::Integer(0i64));
 
         assert_eq!(hexadecimal(input), Result::Error(Error::Position(ErrorKind::HexDigit, &b"g"[..])));
         assert_eq!(integer(input), output);
@@ -705,11 +689,7 @@
     #[test]
     fn case_invalid_hexadecimal_overflow() {
         let input  = b"0x8000000000000000";
-<<<<<<< HEAD
-        let output = Done(&b"x8000000000000000"[..], Literal::Integer(0i64));
-=======
-        let output = Result::Error(Error::Position(ErrorKind::Alt, &b"0x8000000000000000"[..]));
->>>>>>> 17e14711
+        let output = Result::Done(&b"x8000000000000000"[..], Literal::Integer(0i64));
 
         assert_eq!(hexadecimal(input), Result::Error(Error::Position(ErrorKind::MapRes, &b"0x8000000000000000"[..])));
         assert_eq!(integer(input), output);
