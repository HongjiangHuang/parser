// Tagua VM
//
//
// New BSD License
//
// Copyright © 2016-2016, Ivan Enderlin.
// All rights reserved.
//
// Redistribution and use in source and binary forms, with or without
// modification, are permitted provided that the following conditions are met:
//     * Redistributions of source code must retain the above copyright
//       notice, this list of conditions and the following disclaimer.
//     * Redistributions in binary form must reproduce the above copyright
//       notice, this list of conditions and the following disclaimer in the
//       documentation and/or other materials provided with the distribution.
//     * Neither the name of the Hoa nor the names of its contributors may be
//       used to endorse or promote products derived from this software without
//       specific prior written permission.
//
// THIS SOFTWARE IS PROVIDED BY THE COPYRIGHT HOLDERS AND CONTRIBUTORS "AS IS"
// AND ANY EXPRESS OR IMPLIED WARRANTIES, INCLUDING, BUT NOT LIMITED TO, THE
// IMPLIED WARRANTIES OF MERCHANTABILITY AND FITNESS FOR A PARTICULAR PURPOSE
// ARE DISCLAIMED. IN NO EVENT SHALL THE COPYRIGHT HOLDERS AND CONTRIBUTORS BE
// LIABLE FOR ANY DIRECT, INDIRECT, INCIDENTAL, SPECIAL, EXEMPLARY, OR
// CONSEQUENTIAL DAMAGES (INCLUDING, BUT NOT LIMITED TO, PROCUREMENT OF
// SUBSTITUTE GOODS OR SERVICES; LOSS OF USE, DATA, OR PROFITS; OR BUSINESS
// INTERRUPTION) HOWEVER CAUSED AND ON ANY THEORY OF LIABILITY, WHETHER IN
// CONTRACT, STRICT LIABILITY, OR TORT (INCLUDING NEGLIGENCE OR OTHERWISE)
// ARISING IN ANY WAY OUT OF THE USE OF THIS SOFTWARE, EVEN IF ADVISED OF THE
// POSSIBILITY OF SUCH DAMAGE.

//! Structures that will constitute the Abstract Syntax Tree.

/// A term.
#[derive(Debug, PartialEq)]
pub struct Term {
    /// The term value.
    pub t: Literal
}

/// A binding of a value to a variable.
#[derive(Debug, PartialEq)]
pub struct Binding {
    ///
    pub variable: String,
    /// 
    pub expression: Term
}

/// An addition of two terms.
#[derive(Debug, PartialEq)]
pub struct Addition {
    /// The left-hand side of the addition.
    pub a: Term,
    /// The right-hand side of the addition.
    pub b: Term
}

/// A literal represents a fixed value, aka an atom.
#[derive(Debug, PartialEq)]
pub enum Literal {
    /// A null value.
    ///
    /// # Examples
    ///
    /// ```
    /// # extern crate tagua_parser;
    /// use tagua_parser::Result;
    /// use tagua_parser::ast::Literal;
    /// use tagua_parser::rules::literals::literal;
    ///
    /// # fn main () {
    /// assert_eq!(literal(b"null"), Result::Done(&b""[..], Literal::Null));
    /// # }
    /// ```
    Null,

    /// A boolean, either `true` or `false`.
    ///
    /// # Examples
    ///
    /// ```
    /// # extern crate tagua_parser;
    /// use tagua_parser::Result;
    /// use tagua_parser::ast::Literal;
    /// use tagua_parser::rules::literals::literal;
    ///
    /// # fn main () {
    /// assert_eq!(literal(b"true"),  Result::Done(&b""[..], Literal::Boolean(true)));
    /// assert_eq!(literal(b"false"), Result::Done(&b""[..], Literal::Boolean(false)));
    /// # }
    /// ```
    Boolean(bool),

    /// An integer, for instance a binary, octal, decimal or hexadecimal number.
    ///
    /// # Examples
    ///
    /// ```
    /// # extern crate tagua_parser;
    /// use tagua_parser::Result;
    /// use tagua_parser::ast::Literal;
    /// use tagua_parser::rules::literals::literal;
    ///
    /// # fn main () {
<<<<<<< HEAD
    /// let output = Done(&b""[..], Literal::Integer(42i64));
=======
    /// let output = Result::Done(&b""[..], Literal::Integer(42u64));
>>>>>>> 7dbd1b80
    ///
    /// assert_eq!(literal(b"0b101010"), output);
    /// assert_eq!(literal(b"052"), output);
    /// assert_eq!(literal(b"42"), output);
    /// assert_eq!(literal(b"0x2a"), output);
    /// # }
    /// ```
    Integer(i64),

    /// A real, for instance an exponential number.
    ///
    /// # Examples
    ///
    /// ```
    /// # extern crate tagua_parser;
    /// use tagua_parser::Result;
    /// use tagua_parser::ast::Literal;
    /// use tagua_parser::rules::literals::literal;
    ///
    /// # fn main () {
    /// let output = Result::Done(&b""[..], Literal::Real(4.2f64));
    ///
    /// assert_eq!(literal(b"4.2"), output);
    /// assert_eq!(literal(b".42e1"), output);
    /// assert_eq!(literal(b"420e-2"), output);
    /// # }
    /// ```
    Real(f64),

    /// A string.
    ///
    /// # Examples
    ///
    /// ```
    /// # extern crate tagua_parser;
    /// use tagua_parser::Result;
    /// use tagua_parser::ast::Literal;
    /// use tagua_parser::rules::literals::literal;
    ///
    /// # fn main () {
    /// assert_eq!(
    ///     literal(b"'foo\\'bar'"),
    ///     Result::Done(&b""[..], Literal::String(b"foo'bar".to_vec()))
    /// );
    /// # }
    /// ```
    String(Vec<u8>)
}


/// A variable.
///
/// # Examples
///
/// ```
/// # extern crate tagua_parser;
/// use tagua_parser::Result;
/// use tagua_parser::ast::Variable;
/// use tagua_parser::rules::tokens::variable;
///
/// # fn main () {
/// assert_eq!(
///     variable(b"$foo"),
///     Result::Done(&b""[..], Variable(&b"foo"[..]))
/// );
/// # }
/// ```
/// Note that the `$` is not present.
#[derive(Debug, PartialEq)]
pub struct Variable<'a>(pub &'a [u8]);

/// A name represents an entity name.
#[derive(Debug, PartialEq)]
pub enum Name<'a> {
    /// An unqualified name, i.e. a name without a namespace, like `Bar`.
    ///
    /// # Examples
    ///
    /// ```
    /// # extern crate tagua_parser;
    /// use tagua_parser::Result;
    /// use tagua_parser::ast::Name;
    /// use tagua_parser::rules::tokens::qualified_name;
    ///
    /// # fn main () {
    /// assert_eq!(
    ///     qualified_name(b"Bar"),
    ///     Result::Done(&b""[..], Name::Unqualified(&b"Bar"[..]))
    /// );
    /// # }
    /// ```
    Unqualified(&'a [u8]),

    /// A qualified name, i.e. a name in a relative namespace (aliased or not),
    /// like `Foo\Bar`.
    ///
    /// # Examples
    ///
    /// ```
    /// # extern crate tagua_parser;
    /// use tagua_parser::Result;
    /// use tagua_parser::ast::Name;
    /// use tagua_parser::rules::tokens::qualified_name;
    ///
    /// # fn main () {
    /// assert_eq!(
    ///     qualified_name(b"Foo\\Bar"),
    ///     Result::Done(&b""[..], Name::Qualified(vec![&b"Foo"[..], &b"Bar"[..]]))
    /// );
    /// # }
    /// ```
    Qualified(Vec<&'a [u8]>),

    /// A relative qualified name, i.e. a name in a relative namespace
    /// restricted to the current namespace, like `namespace\Foo\Bar`.
    ///
    /// # Examples
    ///
    /// ```
    /// # extern crate tagua_parser;
    /// use tagua_parser::Result;
    /// use tagua_parser::ast::Name;
    /// use tagua_parser::rules::tokens::qualified_name;
    ///
    /// # fn main () {
    /// assert_eq!(
    ///     qualified_name(b"namespace\\Foo\\Bar"),
    ///     Result::Done(&b""[..], Name::RelativeQualified(vec![&b"Foo"[..], &b"Bar"[..]]))
    /// );
    /// # }
    /// ```
    /// Note that the `namespace` part is not present.
    RelativeQualified(Vec<&'a [u8]>),

    /// A fully qualified name, i.e. a name in an absolute namespace, like
    /// `\Foo\Bar`.
    ///
    /// # Examples
    ///
    /// ```
    /// # extern crate tagua_parser;
    /// use tagua_parser::Result;
    /// use tagua_parser::ast::Name;
    /// use tagua_parser::rules::tokens::qualified_name;
    ///
    /// # fn main () {
    /// assert_eq!(
    ///     qualified_name(b"\\Foo\\Bar"),
    ///     Result::Done(&b""[..], Name::FullyQualified(vec![&b"Foo"[..], &b"Bar"[..]]))
    /// );
    /// # }
    /// ```
    /// Note that the leading `\` part is not present.
    FullyQualified(Vec<&'a [u8]>)
}<|MERGE_RESOLUTION|>--- conflicted
+++ resolved
@@ -103,11 +103,7 @@
     /// use tagua_parser::rules::literals::literal;
     ///
     /// # fn main () {
-<<<<<<< HEAD
-    /// let output = Done(&b""[..], Literal::Integer(42i64));
-=======
-    /// let output = Result::Done(&b""[..], Literal::Integer(42u64));
->>>>>>> 7dbd1b80
+    /// let output = Result::Done(&b""[..], Literal::Integer(42i64));
     ///
     /// assert_eq!(literal(b"0b101010"), output);
     /// assert_eq!(literal(b"052"), output);
